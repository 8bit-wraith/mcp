--- conflicted
+++ resolved
@@ -1,5 +1,4 @@
 # 🚀 Essential MCP (Model Context Protocol)
-[![smithery badge](https://smithery.ai/badge/@8bit-wraith/mcp)](https://smithery.ai/server/@8bit-wraith/mcp)
 
 ```ascii
     __  _______________
@@ -98,18 +97,6 @@
 - mypy for type checking
 
 ## 🚀 Getting Started
-
-<<<<<<< HEAD
-> Trisha's Pro Tip: "Setting up MCP is easier than explaining why the office coffee budget tripled last month!" 😅
-=======
-### Installing via Smithery
-
-To install Essential MCP for Claude Desktop automatically via [Smithery](https://smithery.ai/server/@8bit-wraith/mcp):
-
-```bash
-npx -y @smithery/cli install @8bit-wraith/mcp --client claude
-```
->>>>>>> b2a64a06
 
 ### Prerequisites
 - Python 3.11 or higher (like Elvis's high notes!)
